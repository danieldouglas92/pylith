// -*- C++ -*-
//
// ----------------------------------------------------------------------
//
// Brad T. Aagaard, U.S. Geological Survey
// Charles A. Williams, GNS Science
// Matthew G. Knepley, University of Chicago
//
// This code was developed as part of the Computational Infrastructure
// for Geodynamics (http://geodynamics.org).
//
// Copyright (c) 2010-2015 University of California, Davis
//
// See COPYING for license information.
//
// ----------------------------------------------------------------------
//

#include <portinfo>

#include "TestMaterial.hh" // Implementation of class methods

#include "pylith/materials/Material.hh" // USES Material
#include "pylith/materials/Query.hh" // USES Query

#include "pylith/topology/Mesh.hh" // USES Mesh
#include "pylith/topology/MeshOps.hh" // USES MeshOps::nondimensionalize()
#include "pylith/topology/Field.hh" // USES Field
#include "pylith/topology/Fields.hh" // USES Fields
#include "pylith/topology/VisitorMesh.hh" // USES VecVisitorMesh
#include "pylith/topology/FieldQuery.hh" // USES FieldQuery
#include "pylith/feassemble/AuxiliaryFactory.hh" // USES AuxiliaryFactory
#include "pylith/meshio/MeshIOAscii.hh" // USES MeshIOAscii
#include "pylith/utils/error.hh" // USES PYLITH_METHOD_BEGIN/END

#include "spatialdata/spatialdb/UserFunctionDB.hh" // USES UserFunctionDB
#include "spatialdata/geocoords/CoordSys.hh" // USES CoordSys
#include "spatialdata/spatialdb/GravityField.hh" // USES GravityField
#include "spatialdata/units/Nondimensional.hh" // USES Nondimensional

#include "journal/debug.h" // USES journal::debug_t

// ----------------------------------------------------------------------
// Setup testing data.
void
pylith::materials::TestMaterial::setUp(void) {
    _mesh = new pylith::topology::Mesh();CPPUNIT_ASSERT(_mesh);
    _solutionFields = NULL;
} // setUp


// ----------------------------------------------------------------------
// Deallocate testing data.
void
pylith::materials::TestMaterial::tearDown(void) {
    delete _solutionFields;_solutionFields = NULL;
    delete _mesh;_mesh = NULL;
} // tearDown


// ----------------------------------------------------------------------
// Test auxField().
void
pylith::materials::TestMaterial::testAuxField(void) {
    PYLITH_METHOD_BEGIN;

    _initializeFull();

    Material* material = _material();CPPUNIT_ASSERT(material);
    TestMaterial_Data* data = _data();CPPUNIT_ASSERT(data);

    const pylith::topology::Field* auxField = material->auxField();CPPUNIT_ASSERT(auxField);
    for (int i = 0; i < data->numAuxSubfields; ++i) {
        CPPUNIT_ASSERT(auxField->hasSubfield(data->auxSubfields[i]));
    } // for

    CPPUNIT_ASSERT(!auxField->hasSubfield("abc4598245"));

    PYLITH_METHOD_END;
} // testAuxField


// ----------------------------------------------------------------------
// Test auxSubfieldDiscretization().
void
pylith::materials::TestMaterial::testAuxSubfieldDiscretization(void) {
    PYLITH_METHOD_BEGIN;

    const topology::FieldBase::Discretization infoDefault = pylith::topology::Field::Discretization(1, 1, true, pylith::topology::FieldBase::POLYNOMIAL_SPACE);
    const topology::FieldBase::Discretization infoA = pylith::topology::Field::Discretization(1, 2, false, pylith::topology::FieldBase::POLYNOMIAL_SPACE);
    const topology::FieldBase::Discretization infoB = pylith::topology::Field::Discretization(2, 2, true, pylith::topology::FieldBase::POINT_SPACE);

    Material* material = _material();CPPUNIT_ASSERT(material);
    material->auxSubfieldDiscretization("A", infoA.basisOrder, infoA.quadOrder, infoA.isBasisContinuous, infoA.feSpace);
    material->auxSubfieldDiscretization("B", infoB.basisOrder, infoB.quadOrder, infoB.isBasisContinuous, infoB.feSpace);

    CPPUNIT_ASSERT(material->_auxFactory());
    { // A
        const topology::FieldBase::Discretization& test = material->_auxFactory()->getSubfieldDiscretization("A");
        CPPUNIT_ASSERT_EQUAL(infoA.basisOrder, test.basisOrder);
        CPPUNIT_ASSERT_EQUAL(infoA.quadOrder, test.quadOrder);
        CPPUNIT_ASSERT_EQUAL(infoA.isBasisContinuous, test.isBasisContinuous);
        CPPUNIT_ASSERT_EQUAL(infoA.feSpace, test.feSpace);
    } // A

    { // B
        const topology::FieldBase::Discretization& test = material->_auxFactory()->getSubfieldDiscretization("B");
        CPPUNIT_ASSERT_EQUAL(infoB.basisOrder, test.basisOrder);
        CPPUNIT_ASSERT_EQUAL(infoB.quadOrder, test.quadOrder);
        CPPUNIT_ASSERT_EQUAL(infoB.isBasisContinuous, test.isBasisContinuous);
        CPPUNIT_ASSERT_EQUAL(infoB.feSpace, test.feSpace);
    } // B

    { // C (default)
        const topology::FieldBase::Discretization& test = material->_auxFactory()->getSubfieldDiscretization("C");
        CPPUNIT_ASSERT_EQUAL(infoDefault.basisOrder, test.basisOrder);
        CPPUNIT_ASSERT_EQUAL(infoDefault.quadOrder, test.quadOrder);
        CPPUNIT_ASSERT_EQUAL(infoDefault.isBasisContinuous, test.isBasisContinuous);
        CPPUNIT_ASSERT_EQUAL(infoDefault.feSpace, test.feSpace);
    } // C (default)

    { // default
        const topology::FieldBase::Discretization& test = material->_auxFactory()->getSubfieldDiscretization("default");
        CPPUNIT_ASSERT_EQUAL(infoDefault.basisOrder, test.basisOrder);
        CPPUNIT_ASSERT_EQUAL(infoDefault.quadOrder, test.quadOrder);
        CPPUNIT_ASSERT_EQUAL(infoDefault.isBasisContinuous, test.isBasisContinuous);
        CPPUNIT_ASSERT_EQUAL(infoDefault.feSpace, test.feSpace);
    } // default

    PYLITH_METHOD_END;
} // testAuxSubfieldDiscretization


// ----------------------------------------------------------------------
// Test auxFieldDB().
void
pylith::materials::TestMaterial::testAuxFieldDB(void) {
    PYLITH_METHOD_BEGIN;

    const std::string label = "test db";
    spatialdata::spatialdb::UserFunctionDB db;
    db.label(label.c_str());

    Material* material = _material();CPPUNIT_ASSERT(material);
    material->auxFieldDB(&db);

    CPPUNIT_ASSERT(material->_auxFactory());
    CPPUNIT_ASSERT(material->_auxFactory()->queryDB());
    CPPUNIT_ASSERT_EQUAL(label, std::string(material->_auxFactory()->queryDB()->label()));

    PYLITH_METHOD_END;
} // testAuxFieldDB


// ----------------------------------------------------------------------
// Test normalizer().
void
pylith::materials::TestMaterial::testNormalizer(void) {
    PYLITH_METHOD_BEGIN;

    spatialdata::units::Nondimensional normalizer;
    const double scale = 5.0;
    normalizer.lengthScale(scale);

    Material* material = _material();CPPUNIT_ASSERT(material);
    material->normalizer(normalizer);
    CPPUNIT_ASSERT_EQUAL(scale, material->_normalizer->lengthScale());

    PYLITH_METHOD_END;
} // testNormalizer


// ----------------------------------------------------------------------
// Test verifyConfiguration().
void
pylith::materials::TestMaterial::testVerifyConfiguration(void) {
    PYLITH_METHOD_BEGIN;

    // Call verifyConfiguration()
    Material* material = _material();CPPUNIT_ASSERT(material);
    CPPUNIT_ASSERT(_solutionFields);
    material->verifyConfiguration(_solutionFields->get("solution"));

    // Nothing to test.

    PYLITH_METHOD_END;
} // testVerifyConfiguration


// ----------------------------------------------------------------------
// Test dimension(), id(), and label().
void
pylith::materials::TestMaterial::testAccessors(void) {
    PYLITH_METHOD_BEGIN;

    Material* material = _material();CPPUNIT_ASSERT(material);
    TestMaterial_Data* data = _data();CPPUNIT_ASSERT(data);

    CPPUNIT_ASSERT_EQUAL_MESSAGE("Test of Material::dimension() failed.", data->dimension, material->dimension());

    const int matId = 1234;
    material->id(matId);
    CPPUNIT_ASSERT_EQUAL_MESSAGE("Test of Material::id() failed.", matId, material->id());

    const std::string& matLabel = "xyz";
    material->label(matLabel.c_str());
    CPPUNIT_ASSERT_EQUAL_MESSAGE("Test of Material::label() failed.", matLabel, std::string(material->label()));

    PYLITH_METHOD_END;
} // testAccessors


// ----------------------------------------------------------------------
// Test initialize().
void
pylith::materials::TestMaterial::testInitialize(void) {
    PYLITH_METHOD_BEGIN;

    // Call initialize()
    _initializeFull(); // includes setting up auxField

    Material* material = _material();CPPUNIT_ASSERT(material);
    const pylith::topology::Field* auxField = material->auxField();CPPUNIT_ASSERT(auxField);

    //material->_auxField->view("AUX FIELDS"); // :DEBUGGING:

    // Check result
    TestMaterial_Data* data = _data();CPPUNIT_ASSERT(data);
    CPPUNIT_ASSERT_EQUAL(std::string("auxiliary subfields"), std::string(auxField->label()));
    CPPUNIT_ASSERT_EQUAL(data->dimension, auxField->spaceDim());

    PylithReal norm = 0.0;
    PylithReal t = 0.0;
    const PetscDM dm = auxField->dmMesh();CPPUNIT_ASSERT(dm);
    pylith::topology::FieldQuery query(*auxField);
    query.initializeWithDefaultQueryFns();
    CPPUNIT_ASSERT(data->normalizer);
    query.openDB(data->auxDB, data->normalizer->lengthScale());
    PetscErrorCode err = DMPlexComputeL2DiffLocal(dm, t, query.functions(), (void**)query.contextPtrs(), auxField->localVector(), &norm);CPPUNIT_ASSERT(!err);
    query.closeDB(data->auxDB);
    const PylithReal tolerance = 1.0e-6;
    CPPUNIT_ASSERT_DOUBLES_EQUAL_MESSAGE("Test of auxiliary field values failed.", 0.0, norm, tolerance);

#if 1
    // Verify solution and perturbation fields can be exactly represented by discretization.
    norm = 0.0;
    t = 0.0;

    pylith::topology::Field& solution = _solutionFields->get("solution");
    //solution.view("SOLUTION"); // :DEBUG:
    const PetscDM dmSoln = solution.dmMesh();CPPUNIT_ASSERT(dmSoln);
    pylith::topology::FieldQuery solnQuery(solution);
    solnQuery.initializeWithDefaultQueryFns();
    CPPUNIT_ASSERT(data->normalizer);
    solnQuery.openDB(data->solnDB, data->normalizer->lengthScale());
    err = DMPlexComputeL2DiffLocal(dmSoln, t, solnQuery.functions(), (void**)solnQuery.contextPtrs(), solution.localVector(), &norm);CPPUNIT_ASSERT(!err);
    solnQuery.closeDB(data->solnDB);
    CPPUNIT_ASSERT_DOUBLES_EQUAL_MESSAGE("Discretized solution field failed representation test.", 0.0, norm, tolerance);

    pylith::topology::Field& perturbation = _solutionFields->get("perturbation");
    //perturbation.view("PERTURBATION"); // :DEBUG:
    const PetscDM dmPerturb = perturbation.dmMesh();CPPUNIT_ASSERT(dmPerturb);
    pylith::topology::FieldQuery perturbQuery(perturbation);
    perturbQuery.initializeWithDefaultQueryFns();
    CPPUNIT_ASSERT(data->normalizer);
    perturbQuery.openDB(data->perturbDB, data->normalizer->lengthScale());
    err = DMPlexComputeL2DiffLocal(dmPerturb, t, perturbQuery.functions(), (void**)perturbQuery.contextPtrs(), perturbation.localVector(), &norm);CPPUNIT_ASSERT(!err);
    perturbQuery.closeDB(data->perturbDB);
    CPPUNIT_ASSERT_DOUBLES_EQUAL_MESSAGE("Discretized perturbation field failed representation test.", 0.0, norm, tolerance);
#endif

    PYLITH_METHOD_END;
} // testInitialize


// ----------------------------------------------------------------------
// Test computeResidual().
void
pylith::materials::TestMaterial::testComputeResidual(void) {
    PYLITH_METHOD_BEGIN;

    // Call initialize()
    _initializeFull(); // includes setting up auxField

    CPPUNIT_ASSERT(_mesh);
    CPPUNIT_ASSERT(_solutionFields);
    pylith::topology::Field& solution = _solutionFields->get("solution");
    pylith::topology::Field& solutionDot = _solutionFields->get("solution_dot");

    pylith::topology::Field residualRHS(*_mesh);
    residualRHS.cloneSection(solution);
    residualRHS.label("residual RHS");
    residualRHS.allocate();

    pylith::topology::Field residualLHS(*_mesh);
    residualLHS.cloneSection(solution);
    residualLHS.label("residual LHS");
    residualLHS.allocate();

    Material* material = _material();CPPUNIT_ASSERT(material);
    TestMaterial_Data* data = _data();CPPUNIT_ASSERT(data);

#if 0 // :DEBUG:
    PetscOptionsSetValue(NULL, "-dm_plex_print_fem", "2"); // :DEBUG:
    DMSetFromOptions(residualRHS.dmMesh()); // :DEBUG:
#endif // :DEBUG:

    const PylithReal t = data->t;
    const PylithReal dt = data->dt;
    material->computeRHSResidual(&residualRHS, t, dt, solution);
    material->computeLHSResidual(&residualLHS, t, dt, solution, solutionDot);

    // We don't use Dirichlet BC, so we must manually zero out the residual values for constrained DOF.
    _zeroBoundary(&residualRHS);
    _zeroBoundary(&residualLHS);

#if 0 // :DEBUG:
    solution.view("SOLUTION"); // :DEBUG:
    solutionDot.view("SOLUTION_DOT"); // :DEBUG:
    residualRHS.view("RESIDUAL RHS"); // :DEBUG:
    residualLHS.view("RESIDUAL LHS"); // :DEBUG:
#endif // :DEBUG:

    PetscErrorCode err;
    PetscVec residualVec = NULL;
    err = VecDuplicate(residualRHS.localVector(), &residualVec);CPPUNIT_ASSERT(!err);
    err = VecWAXPY(residualVec, -1.0, residualRHS.localVector(), residualLHS.localVector());CPPUNIT_ASSERT(!err);

    PylithReal norm = 0.0;
    PylithReal normRHS = 0.0;
    PylithReal normLHS = 0.0;
    err = VecNorm(residualRHS.localVector(), NORM_2, &normRHS);CPPUNIT_ASSERT(!err);
    err = VecNorm(residualLHS.localVector(), NORM_2, &normLHS);CPPUNIT_ASSERT(!err);
    err = VecNorm(residualVec, NORM_2, &norm);CPPUNIT_ASSERT(!err);
    err = VecDestroy(&residualVec);CPPUNIT_ASSERT(!err);
    const PylithReal tolerance = 1.0e-6;
    CPPUNIT_ASSERT_DOUBLES_EQUAL_MESSAGE("Test of F(s) - G(s) == 0 failed.", 0.0, norm, tolerance);
    CPPUNIT_ASSERT_MESSAGE("RHS and LHS residuals are both exactly zero, which is suspicious.", normRHS > 0.0 || normLHS > 0.0); //
                                                                                                                                //
                                                                                                                                // Avoid
                                                                                                                                //
                                                                                                                                // trivial
                                                                                                                                //
                                                                                                                                // satisfaction
                                                                                                                                //
                                                                                                                                // of
                                                                                                                                //
                                                                                                                                // norm
                                                                                                                                //
                                                                                                                                // with
                                                                                                                                //
                                                                                                                                // zero
                                                                                                                                //
                                                                                                                                // values.

    PYLITH_METHOD_END;
} // testComputeResidual


// ----------------------------------------------------------------------
// Test computeRHSJacobian().
void
pylith::materials::TestMaterial::testComputeRHSJacobian(void) {
    PYLITH_METHOD_BEGIN;

    // Create linear problem (MMS) with two trial solutions, s and p.
    //
    // Check that Jg(s)*(p - s) = G(p) - G(s).

    // Call initialize()
    _initializeFull();

    CPPUNIT_ASSERT(_mesh);
    CPPUNIT_ASSERT(_solutionFields);
    pylith::topology::Field& solution = _solutionFields->get("solution");
    pylith::topology::Field& perturbation = _solutionFields->get("perturbation");

    Material* material = _material();CPPUNIT_ASSERT(material);
    TestMaterial_Data* data = _data();CPPUNIT_ASSERT(data);

    pylith::topology::Field residual1(*_mesh);
    residual1.cloneSection(solution);
    residual1.label("residual1");
    residual1.allocate();

    pylith::topology::Field residual2(*_mesh);
    residual2.cloneSection(perturbation);
    residual2.label("residual2");
    residual2.allocate();

#if 0 // :DEBUG:
    PetscOptionsSetValue(NULL, "-dm_plex_print_fem", "3"); // :DEBUG:
    DMSetFromOptions(_solution1->dmMesh()); // :DEBUG:
#endif // :DEBUG:

    const PylithReal t = data->t;
    const PylithReal dt = data->dt;
    material->computeRHSResidual(&residual1, t, dt, solution);
    material->computeRHSResidual(&residual2, t, dt, perturbation);

    //residual1.view("RESIDUAL 1 RHS"); // :DEBUG:
    //residual2.view("RESIDUAL 2 RHS"); // :DEBUG:

    // Compute Jacobian
    PetscErrorCode err;
    PetscMat jacobianMat = NULL;
    err = DMCreateMatrix(solution.dmMesh(), &jacobianMat);CPPUNIT_ASSERT(!err);
    err = MatZeroEntries(jacobianMat);CPPUNIT_ASSERT(!err);
    PetscMat precondMat = jacobianMat; // Use Jacobian == preconditioner

    material->computeRHSJacobian(jacobianMat, precondMat, t, dt, solution);
    CPPUNIT_ASSERT_EQUAL(false, material->needNewRHSJacobian());
    //_zeroBoundary(&residual1);
    //_zeroBoundary(&residual2, jacobianMat);
    err = MatAssemblyBegin(jacobianMat, MAT_FINAL_ASSEMBLY);PYLITH_CHECK_ERROR(err);
    err = MatAssemblyEnd(jacobianMat, MAT_FINAL_ASSEMBLY);PYLITH_CHECK_ERROR(err);

    // Check that J(s)*(p - s) = G(p) - G(s).

    PetscVec residualVec = NULL;
    err = VecDuplicate(residual1.localVector(), &residualVec);CPPUNIT_ASSERT(!err);
    err = VecWAXPY(residualVec, -1.0, residual1.localVector(), residual2.localVector());CPPUNIT_ASSERT(!err);

    PetscVec solnIncrVec = NULL;
    err = VecDuplicate(solution.localVector(), &solnIncrVec);CPPUNIT_ASSERT(!err);
    err = VecWAXPY(solnIncrVec, -1.0, solution.localVector(), perturbation.localVector());CPPUNIT_ASSERT(!err);

    // result = Jg*(-solnIncr) + residual
    PetscVec resultVec = NULL;
    err = VecDuplicate(residualVec, &resultVec);CPPUNIT_ASSERT(!err);
    err = VecZeroEntries(resultVec);CPPUNIT_ASSERT(!err);
    err = VecScale(solnIncrVec, -1.0);CPPUNIT_ASSERT(!err);
    err = MatMultAdd(jacobianMat, solnIncrVec, residualVec, resultVec);CPPUNIT_ASSERT(!err);

#if 0 // :DEBUG:
    std::cout << "SOLN INCR" << std::endl;
    VecView(solnIncrVec, PETSC_VIEWER_STDOUT_SELF);
    std::cout << "G2-G1" << std::endl;
    VecView(residualVec, PETSC_VIEWER_STDOUT_SELF);
    std::cout << "RESULT" << std::endl;
    VecView(resultVec, PETSC_VIEWER_STDOUT_SELF);
#endif // :DEBUG:

    PylithReal norm = 0.0;
    err = VecNorm(resultVec, NORM_2, &norm);CPPUNIT_ASSERT(!err);
    err = VecDestroy(&resultVec);CPPUNIT_ASSERT(!err);
    err = VecDestroy(&solnIncrVec);CPPUNIT_ASSERT(!err);
    err = VecDestroy(&residualVec);CPPUNIT_ASSERT(!err);
    err = MatDestroy(&jacobianMat);CPPUNIT_ASSERT(!err);

    const PylithReal tolerance = 1.0e-6;
    CPPUNIT_ASSERT_DOUBLES_EQUAL_MESSAGE("Check of Jg(s)*(p-s) - (G(p) - G(s)) == 0 failed.", 0.0, norm, tolerance);
    CPPUNIT_ASSERT_MESSAGE("Norm of resulting vector is exactly zero, which is suspicious.", norm > 0.0);

    PYLITH_METHOD_END;
} // testComputeRHSJacobian


// ----------------------------------------------------------------------
// Test computeLHSJacobianImplicit().
void
pylith::materials::TestMaterial::testComputeLHSJacobianImplicit(void) {
    PYLITH_METHOD_BEGIN;

    Material* material = _material();CPPUNIT_ASSERT(material);
    const TestMaterial_Data* data = _data();CPPUNIT_ASSERT(data);
    if (data->isExplicit) {
        PYLITH_METHOD_END;
    } // if

    // Create linear problem (MMS) with two trial solutions, s,s_dor and p,p_dot.
    //
    // Check that Jf(s,s_dot)*(p - s) = F(p,p_dot) - F(s,s_dot).

    // Call initialize()
    _initializeFull(); // includes setting up auxField

    CPPUNIT_ASSERT(_mesh);
    CPPUNIT_ASSERT(_solutionFields);
    pylith::topology::Field& solution = _solutionFields->get("solution");
    pylith::topology::Field& solutionDot = _solutionFields->get("solution_dot");
    pylith::topology::Field& perturbation = _solutionFields->get("perturbation");
    pylith::topology::Field& perturbationDot = _solutionFields->get("perturbation_dot");

    pylith::topology::Field residual1(*_mesh);
    residual1.cloneSection(solution);
    residual1.label("residual1");
    residual1.allocate();

    pylith::topology::Field residual2(*_mesh);
    residual2.cloneSection(perturbation);
    residual2.label("residual2");
    residual2.allocate();

#if 0 // :DEBUG:
    PetscOptionsSetValue(NULL, "-dm_plex_print_fem", "2"); // :DEBUG:
    DMSetFromOptions(_solution1->dmMesh()); // :DEBUG:
#endif // :DEBUG:

    const PylithReal t = data->t;
    const PylithReal dt = data->dt;
    const PylithReal s_tshift = data->s_tshift;
    material->computeLHSResidual(&residual1, t, dt, solution, solutionDot);
    material->computeLHSResidual(&residual2, t, dt, perturbation, perturbationDot);

    //residual1.view("RESIDUAL 1 LHS"); // :DEBUG:
    //residual2.view("RESIDUAL 2 LHS"); // :DEBUG:

    PetscErrorCode err;

    PetscVec residualVec = NULL;
    err = VecDuplicate(residual1.localVector(), &residualVec);CPPUNIT_ASSERT(!err);
    err = VecWAXPY(residualVec, -1.0, residual1.localVector(), residual2.localVector());CPPUNIT_ASSERT(!err);

    PetscVec solnIncrVec = NULL;
    err = VecDuplicate(solution.localVector(), &solnIncrVec);CPPUNIT_ASSERT(!err);
    err = VecWAXPY(solnIncrVec, -1.0, solution.localVector(), perturbation.localVector());CPPUNIT_ASSERT(!err);

    // Compute Jacobian
    PetscMat jacobianMat = NULL;
    err = DMCreateMatrix(solution.dmMesh(), &jacobianMat);CPPUNIT_ASSERT(!err);
    err = MatZeroEntries(jacobianMat);CPPUNIT_ASSERT(!err);
    PetscMat precondMat = jacobianMat; // Use Jacobian == preconditioner

    material->computeLHSJacobianImplicit(jacobianMat, precondMat, t, dt, s_tshift, solution, solutionDot);
    CPPUNIT_ASSERT_EQUAL(false, material->needNewLHSJacobian());
    err = MatAssemblyBegin(jacobianMat, MAT_FINAL_ASSEMBLY);PYLITH_CHECK_ERROR(err);
    err = MatAssemblyEnd(jacobianMat, MAT_FINAL_ASSEMBLY);PYLITH_CHECK_ERROR(err);

    // result = J*(-solnIncr) + residual
    PetscVec resultVec = NULL;
    err = VecDuplicate(residualVec, &resultVec);CPPUNIT_ASSERT(!err);
    err = VecZeroEntries(resultVec);CPPUNIT_ASSERT(!err);
    err = VecScale(solnIncrVec, -1.0);CPPUNIT_ASSERT(!err);
    err = MatMultAdd(jacobianMat, solnIncrVec, residualVec, resultVec);CPPUNIT_ASSERT(!err);

#if 0 // :DEBUG:
    std::cout << "SOLN INCR" << std::endl;
    VecView(solnIncrVec, PETSC_VIEWER_STDOUT_SELF);
    std::cout << "F2-F1" << std::endl;
    VecView(residualVec, PETSC_VIEWER_STDOUT_SELF);
    std::cout << "RESULT" << std::endl;
    VecView(resultVec, PETSC_VIEWER_STDOUT_SELF);
#endif // :DEBUG:

    PylithReal norm = 0.0, normSolnIncr = 0.0, normResidual = 0.0;
    err = VecNorm(resultVec, NORM_2, &norm);CPPUNIT_ASSERT(!err);
    err = VecNorm(solnIncrVec, NORM_2, &normSolnIncr);CPPUNIT_ASSERT(!err);
    err = VecNorm(residualVec, NORM_2, &normResidual);CPPUNIT_ASSERT(!err);
    err = VecDestroy(&resultVec);CPPUNIT_ASSERT(!err);
    err = VecDestroy(&solnIncrVec);CPPUNIT_ASSERT(!err);
    err = VecDestroy(&residualVec);CPPUNIT_ASSERT(!err);
    err = MatDestroy(&jacobianMat);CPPUNIT_ASSERT(!err);

    const PylithReal tolerance = 1.0e-6;
    CPPUNIT_ASSERT_DOUBLES_EQUAL_MESSAGE("Check of Jf(s)*(p-s) - (F(p) - F(s)) == 0 failed.", 0.0, norm, tolerance);
    CPPUNIT_ASSERT_MESSAGE("Norm of resulting vector is exactly zero, which is suspicious.", (0 < normResidual && 0 < norm) || (0 == normResidual && 0 == norm));

    PYLITH_METHOD_END;
} // testComputeLHSJacobianImplicit


// ----------------------------------------------------------------------
// Test computeLHSJacobianExplicit().
void
pylith::materials::TestMaterial::testComputeLHSJacobianInverseExplicit(void) {
    PYLITH_METHOD_BEGIN;

    Material* material = _material();CPPUNIT_ASSERT(material);
    TestMaterial_Data* data = _data();CPPUNIT_ASSERT(data);
    if (!data->isExplicit) {
        PYLITH_METHOD_END;
    } // if

    CPPUNIT_ASSERT_MESSAGE("Test not implemented.", false); // :TODO: ADD MORE HERE

    PYLITH_METHOD_END;
} // testComputeLHSJacobianInverseExplicit


// ----------------------------------------------------------------------
// Test updateStateVars().
void
pylith::materials::TestMaterial::testUpdateStateVars(void) {
    PYLITH_METHOD_BEGIN;

    TestMaterial_Data* data = _data();CPPUNIT_ASSERT(data);
    if (!data->auxUpdateDB) {
        PYLITH_METHOD_END;
    } // if

    // Call initialize()
    _initializeFull(); // includes setting up auxField

    // We test updating the state variables in the auxiliary field by
    // passing the perturbation as the "new" solution and the existing
    // auxiliary field. We test whether the "updated" auxiliary field
    // matches the database with the updated auxiliary field.

    Material* material = _material();CPPUNIT_ASSERT(material);
    CPPUNIT_ASSERT(_solutionFields);
    pylith::topology::Field& perturbation = _solutionFields->get("perturbation");
#if 0
    material->_auxField->view("INITIAL_AUX FIELDS"); // :DEBUGGING:
#endif
    material->_updateStateVars(data->t, data->dt, perturbation);

<<<<<<< HEAD
    const pylith::topology::Field* auxField = material->auxField(); CPPUNIT_ASSERT(auxField);
#if 0
=======
    const pylith::topology::Field* auxField = material->auxField();CPPUNIT_ASSERT(auxField);
>>>>>>> 7f7384a8
    material->_auxField->view("UPDATED_AUX FIELDS"); // :DEBUGGING:
#endif

    // Check updated auxiliary field.
    PylithReal norm = 0.0;
    PylithReal t = 0.0;
    const PetscDM dm = auxField->dmMesh();CPPUNIT_ASSERT(dm);
    pylith::topology::FieldQuery query(*auxField);
    query.initializeWithDefaultQueryFns();
    CPPUNIT_ASSERT(data->normalizer);
    query.openDB(data->auxUpdateDB, data->normalizer->lengthScale());
#if 0 // :DEBUG:
    PetscOptionsSetValue(NULL, "-dm_plex_print_l2", "1"); // :DEBUG:
    DMSetFromOptions(dm); // :DEBUG:
#endif
    PetscErrorCode err = DMPlexComputeL2DiffLocal(dm, t, query.functions(), (void**)query.contextPtrs(), auxField->localVector(), &norm);CPPUNIT_ASSERT(!err);
    query.closeDB(data->auxUpdateDB);
    const PylithReal tolerance = 1.0e-6;
    CPPUNIT_ASSERT_DOUBLES_EQUAL_MESSAGE("Check of updated auxiliary field values failed.", 0.0, norm, tolerance);

    PYLITH_METHOD_END;
} // testUpdateStateVars


// ----------------------------------------------------------------------
// Do minimal initilaization of test data.
void
pylith::materials::TestMaterial::_initializeMin(void) {
    PYLITH_METHOD_BEGIN;

    Material* material = _material();CPPUNIT_ASSERT(material);
    TestMaterial_Data* data = _data();CPPUNIT_ASSERT(data);

    pylith::meshio::MeshIOAscii iohandler;
    CPPUNIT_ASSERT(data->meshFilename);
    iohandler.filename(data->meshFilename);
    iohandler.read(_mesh);CPPUNIT_ASSERT(_mesh);

    CPPUNIT_ASSERT_MESSAGE("Test mesh does not contain any cells.", _mesh->numCells() > 0);
    CPPUNIT_ASSERT_MESSAGE("Test mesh does not contain any vertices.", _mesh->numVertices() > 0);

    // Setup coordinates.
    _mesh->coordsys(data->cs);
    CPPUNIT_ASSERT(data->normalizer);
    pylith::topology::MeshOps::nondimensionalize(_mesh, *data->normalizer);

    // id and label initialized in derived class
    material->normalizer(*data->normalizer);
    material->gravityField(data->gravityField);

    // Setup solution fields.
    delete _solutionFields;_solutionFields = new pylith::topology::Fields(*_mesh);CPPUNIT_ASSERT(_solutionFields);
    _solutionFields->add("solution","solution");
    _solutionFields->add("solution_dot","solution_dot");
    _solutionFields->add("perturbation","perturbation");
    _solutionFields->add("perturbation_dot","perturbation_dot");
    this->_setupSolutionFields();

    PYLITH_METHOD_END;
} // _initializeMin


// ----------------------------------------------------------------------
// Complete initilaization of test data.
void
pylith::materials::TestMaterial::_initializeFull(void) {
    PYLITH_METHOD_BEGIN;

    Material* material = _material();CPPUNIT_ASSERT(material);
    TestMaterial_Data* data = _data();CPPUNIT_ASSERT(data);
    CPPUNIT_ASSERT(_mesh);

    // Set auxiliary fields spatial database.
    material->auxFieldDB(data->auxDB);

    for (int i = 0; i < data->numAuxSubfields; ++i) {
        const pylith::topology::FieldBase::Discretization& info = data->auxDiscretizations[i];
        material->auxSubfieldDiscretization(data->auxSubfields[i], info.basisOrder, info.quadOrder, info.isBasisContinuous, info.feSpace);
    } // for

    CPPUNIT_ASSERT(_solutionFields);
    material->initialize(_solutionFields->get("solution"));

    PYLITH_METHOD_END;
} // _initializeFull


// ----------------------------------------------------------------------
// Set field to zero on the boundary.
void
pylith::materials::TestMaterial::_zeroBoundary(pylith::topology::Field* field) {
    PYLITH_METHOD_BEGIN;

    CPPUNIT_ASSERT(field);
    TestMaterial_Data* data = _data();CPPUNIT_ASSERT(data);
    CPPUNIT_ASSERT(data->boundaryLabel);

    PetscDM dmMesh = field->mesh().dmMesh();CPPUNIT_ASSERT(dmMesh);
    PetscDMLabel label = NULL;
    PetscIS pointIS = NULL;
    const PetscInt *points;
    PetscInt numPoints = 0;
    PetscBool hasLabel = PETSC_FALSE;
    PetscErrorCode err;
    err = DMHasLabel(dmMesh, data->boundaryLabel, &hasLabel);CPPUNIT_ASSERT(!err);CPPUNIT_ASSERT(hasLabel);
    err = DMGetLabel(dmMesh, data->boundaryLabel, &label);CPPUNIT_ASSERT(!err);
    err = DMLabelGetStratumIS(label, 1, &pointIS);CPPUNIT_ASSERT(!err);CPPUNIT_ASSERT(pointIS);
    err = ISGetLocalSize(pointIS, &numPoints);CPPUNIT_ASSERT(!err);
    err = ISGetIndices(pointIS, &points);CPPUNIT_ASSERT(!err);

    pylith::topology::VecVisitorMesh fieldVisitor(*field);
    PylithScalar* fieldArray = fieldVisitor.localArray();CPPUNIT_ASSERT(fieldArray);

    for (PylithInt p = 0; p < numPoints; ++p) {
        const PylithInt p_bc = points[p];

        const PylithInt off = fieldVisitor.sectionOffset(p_bc);
        const PylithInt dof = fieldVisitor.sectionDof(p_bc);
        for (PylithInt i = 0; i < dof; ++i) {
            fieldArray[off+i] = 0.0;
        } // for
    } // for

    err = ISRestoreIndices(pointIS, &points);PYLITH_CHECK_ERROR(err);
    err = ISDestroy(&pointIS);PYLITH_CHECK_ERROR(err);

    PYLITH_METHOD_END;
} // _zeroBoundary


// ----------------------------------------------------------------------
// Constructor
pylith::materials::TestMaterial_Data::TestMaterial_Data(void) :
    dimension(0),
    meshFilename(0),
    boundaryLabel(NULL),
    cs(NULL),
    gravityField(NULL),

    normalizer(new spatialdata::units::Nondimensional),

    t(0.0),
    dt(0.0),
    s_tshift(0.0),
    perturbation(1.0e-4),

    numSolnSubfields(0),
    solnDiscretizations(NULL),
    solnDB(new spatialdata::spatialdb::UserFunctionDB),
    perturbDB(new spatialdata::spatialdb::UserFunctionDB),

    numAuxSubfields(0),
    auxSubfields(NULL),
    auxDiscretizations(NULL),
    auxDB(new spatialdata::spatialdb::UserFunctionDB),
    auxUpdateDB(NULL),

    isExplicit(false){ // constructor
    CPPUNIT_ASSERT(normalizer);

    CPPUNIT_ASSERT(solnDB);
    solnDB->label("solution");

    CPPUNIT_ASSERT(perturbDB);
    perturbDB->label("solution+perturbation");

    CPPUNIT_ASSERT(auxDB);
    auxDB->label("auxiliary field");
} // constructor


// ----------------------------------------------------------------------
// Destructor
pylith::materials::TestMaterial_Data::~TestMaterial_Data(void) {
    delete cs;cs = NULL;
    delete gravityField;gravityField = NULL;
    delete normalizer;normalizer = NULL;
    delete solnDB;solnDB = NULL;
    delete auxDB;auxDB = NULL;
    delete auxUpdateDB;auxUpdateDB = NULL;
} // destructor


// End of file<|MERGE_RESOLUTION|>--- conflicted
+++ resolved
@@ -222,7 +222,7 @@
     Material* material = _material();CPPUNIT_ASSERT(material);
     const pylith::topology::Field* auxField = material->auxField();CPPUNIT_ASSERT(auxField);
 
-    //material->_auxField->view("AUX FIELDS"); // :DEBUGGING:
+    // material->_auxField->view("AUX FIELDS"); // :DEBUGGING:
 
     // Check result
     TestMaterial_Data* data = _data();CPPUNIT_ASSERT(data);
@@ -247,7 +247,7 @@
     t = 0.0;
 
     pylith::topology::Field& solution = _solutionFields->get("solution");
-    //solution.view("SOLUTION"); // :DEBUG:
+    // solution.view("SOLUTION"); // :DEBUG:
     const PetscDM dmSoln = solution.dmMesh();CPPUNIT_ASSERT(dmSoln);
     pylith::topology::FieldQuery solnQuery(solution);
     solnQuery.initializeWithDefaultQueryFns();
@@ -258,7 +258,7 @@
     CPPUNIT_ASSERT_DOUBLES_EQUAL_MESSAGE("Discretized solution field failed representation test.", 0.0, norm, tolerance);
 
     pylith::topology::Field& perturbation = _solutionFields->get("perturbation");
-    //perturbation.view("PERTURBATION"); // :DEBUG:
+    // perturbation.view("PERTURBATION"); // :DEBUG:
     const PetscDM dmPerturb = perturbation.dmMesh();CPPUNIT_ASSERT(dmPerturb);
     pylith::topology::FieldQuery perturbQuery(perturbation);
     perturbQuery.initializeWithDefaultQueryFns();
@@ -335,23 +335,8 @@
     err = VecDestroy(&residualVec);CPPUNIT_ASSERT(!err);
     const PylithReal tolerance = 1.0e-6;
     CPPUNIT_ASSERT_DOUBLES_EQUAL_MESSAGE("Test of F(s) - G(s) == 0 failed.", 0.0, norm, tolerance);
-    CPPUNIT_ASSERT_MESSAGE("RHS and LHS residuals are both exactly zero, which is suspicious.", normRHS > 0.0 || normLHS > 0.0); //
-                                                                                                                                //
-                                                                                                                                // Avoid
-                                                                                                                                //
-                                                                                                                                // trivial
-                                                                                                                                //
-                                                                                                                                // satisfaction
-                                                                                                                                //
-                                                                                                                                // of
-                                                                                                                                //
-                                                                                                                                // norm
-                                                                                                                                //
-                                                                                                                                // with
-                                                                                                                                //
-                                                                                                                                // zero
-                                                                                                                                //
-                                                                                                                                // values.
+    // Avoid trivial satisfaction of norm with zero values.
+    CPPUNIT_ASSERT_MESSAGE("RHS and LHS residuals are both exactly zero, which is suspicious.", normRHS > 0.0 || normLHS > 0.0);
 
     PYLITH_METHOD_END;
 } // testComputeResidual
@@ -398,8 +383,8 @@
     material->computeRHSResidual(&residual1, t, dt, solution);
     material->computeRHSResidual(&residual2, t, dt, perturbation);
 
-    //residual1.view("RESIDUAL 1 RHS"); // :DEBUG:
-    //residual2.view("RESIDUAL 2 RHS"); // :DEBUG:
+    // residual1.view("RESIDUAL 1 RHS"); // :DEBUG:
+    // residual2.view("RESIDUAL 2 RHS"); // :DEBUG:
 
     // Compute Jacobian
     PetscErrorCode err;
@@ -410,8 +395,8 @@
 
     material->computeRHSJacobian(jacobianMat, precondMat, t, dt, solution);
     CPPUNIT_ASSERT_EQUAL(false, material->needNewRHSJacobian());
-    //_zeroBoundary(&residual1);
-    //_zeroBoundary(&residual2, jacobianMat);
+    // _zeroBoundary(&residual1);
+    // _zeroBoundary(&residual2, jacobianMat);
     err = MatAssemblyBegin(jacobianMat, MAT_FINAL_ASSEMBLY);PYLITH_CHECK_ERROR(err);
     err = MatAssemblyEnd(jacobianMat, MAT_FINAL_ASSEMBLY);PYLITH_CHECK_ERROR(err);
 
@@ -503,8 +488,8 @@
     material->computeLHSResidual(&residual1, t, dt, solution, solutionDot);
     material->computeLHSResidual(&residual2, t, dt, perturbation, perturbationDot);
 
-    //residual1.view("RESIDUAL 1 LHS"); // :DEBUG:
-    //residual2.view("RESIDUAL 2 LHS"); // :DEBUG:
+    // residual1.view("RESIDUAL 1 LHS"); // :DEBUG:
+    // residual2.view("RESIDUAL 2 LHS"); // :DEBUG:
 
     PetscErrorCode err;
 
@@ -605,14 +590,8 @@
 #endif
     material->_updateStateVars(data->t, data->dt, perturbation);
 
-<<<<<<< HEAD
-    const pylith::topology::Field* auxField = material->auxField(); CPPUNIT_ASSERT(auxField);
-#if 0
-=======
     const pylith::topology::Field* auxField = material->auxField();CPPUNIT_ASSERT(auxField);
->>>>>>> 7f7384a8
     material->_auxField->view("UPDATED_AUX FIELDS"); // :DEBUGGING:
-#endif
 
     // Check updated auxiliary field.
     PylithReal norm = 0.0;
@@ -768,7 +747,7 @@
     auxDB(new spatialdata::spatialdb::UserFunctionDB),
     auxUpdateDB(NULL),
 
-    isExplicit(false){ // constructor
+    isExplicit(false) { // constructor
     CPPUNIT_ASSERT(normalizer);
 
     CPPUNIT_ASSERT(solnDB);
