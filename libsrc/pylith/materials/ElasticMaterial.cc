--- conflicted
+++ resolved
@@ -9,11 +9,7 @@
 // This code was developed as part of the Computational Infrastructure
 // for Geodynamics (http://geodynamics.org).
 //
-<<<<<<< HEAD
-// Copyright (c) 2010-2015 University of California, Davis
-=======
 // Copyright (c) 2010-2016 University of California, Davis
->>>>>>> f5ac9397
 //
 // See COPYING for license information.
 //
@@ -55,10 +51,6 @@
   _initialFields(0),
   _numQuadPts(0),
   _numElasticConsts(numElasticConsts),
-<<<<<<< HEAD
-  _numElasticConsts(numElasticConsts),
-=======
->>>>>>> f5ac9397
   _propertiesVisitor(0),
   _stateVarsVisitor(0),
   _stressVisitor(0),
