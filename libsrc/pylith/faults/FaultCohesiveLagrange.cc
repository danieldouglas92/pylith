--- conflicted
+++ resolved
@@ -1423,7 +1423,6 @@
     _fields->add("orientation", "orientation");
     topology::Field& orientation = _fields->get("orientation");
     const topology::Field& dispRel = _fields->get("relative disp");
-<<<<<<< HEAD
     const int basisOrder = 1;
     const int quadOrder = 1;
     const bool isBasisContinous = true;
@@ -1433,11 +1432,6 @@
     if (spaceDim > 1) orientation.subfieldAdd("strike_dir", strikeComponents, spaceDim, topology::Field::VECTOR, basisOrder, quadOrder, isBasisContinous);
     if (spaceDim > 2) orientation.subfieldAdd("dip_dir", dipComponents, spaceDim, topology::Field::VECTOR, basisOrder, quadOrder, isBasisContinous);
     orientation.subfieldAdd("normal_dir", normalComponents, spaceDim, topology::Field::VECTOR, basisOrder, quadOrder, isBasisContinous);
-=======
-    if (spaceDim > 1) orientation.subfieldAdd("strike_dir", spaceDim, topology::Field::VECTOR);
-    if (spaceDim > 2) orientation.subfieldAdd("dip_dir", spaceDim, topology::Field::VECTOR);
-    orientation.subfieldAdd("normal_dir", spaceDim, topology::Field::VECTOR);
->>>>>>> 0ae07e18
     orientation.subfieldsSetup();
     orientation.newSection(dispRel, orientationSize);
     // Create components for along-strike, up-dip, and normal directions
@@ -1449,11 +1443,7 @@
     } // if
     orientation.subfieldSetDof("normal_dir", topology::FieldBase::VERTICES_FIELD, spaceDim);
     orientation.allocate();
-<<<<<<< HEAD
     orientation.zeroLocal();
-=======
-    orientation.zeroAll();
->>>>>>> 0ae07e18
 
     topology::VecVisitorMesh orientationVisitor(orientation);
     PetscScalar* orientationArray = orientationVisitor.localArray();
@@ -1727,11 +1717,7 @@
     area.vectorFieldType(topology::FieldBase::SCALAR);
     const PylithScalar lengthScale = _normalizer->lengthScale();
     area.scale(pow(lengthScale, (spaceDim-1)));
-<<<<<<< HEAD
     area.zeroLocal();
-=======
-    area.zeroAll();
->>>>>>> 0ae07e18
 
     topology::VecVisitorMesh areaVisitor(area);
     scalar_array areaCell(numBasis);
@@ -1805,11 +1791,7 @@
         const topology::Field& dispRel = _fields->get("relative disp");
         tractions->cloneSection(dispRel);
     } // if
-<<<<<<< HEAD
     tractions->zeroLocal();
-=======
-    tractions->zeroAll();
->>>>>>> 0ae07e18
 
     topology::VecVisitorMesh tractionsVisitor(*tractions);
     PetscScalar* tractionsArray = tractionsVisitor.localArray();
@@ -1867,11 +1849,7 @@
     topology::Field& buffer = _fields->get("buffer (vector)");
     const topology::Field& dispRel = _fields->get("relative disp");
     buffer.cloneSection(dispRel);
-<<<<<<< HEAD
     buffer.zeroLocal();
-=======
-    buffer.zeroAll();
->>>>>>> 0ae07e18
     assert(buffer.vectorFieldType() == topology::FieldBase::VECTOR);
 
     PYLITH_METHOD_END;
@@ -1896,11 +1874,7 @@
     buffer.allocate();
     buffer.vectorFieldType(topology::FieldBase::SCALAR);
     buffer.scale(1.0);
-<<<<<<< HEAD
     buffer.zeroLocal();
-=======
-    buffer.zeroAll();
->>>>>>> 0ae07e18
     assert(buffer.vectorFieldType() == topology::FieldBase::SCALAR);
 
     PYLITH_METHOD_END;
@@ -1983,11 +1957,7 @@
         ++indexNP;
     } // for
 
-<<<<<<< HEAD
-    // MatGetSubMatrices requires sorted indices
-=======
     // MatCreateSubMatrices requires sorted indices
->>>>>>> 0ae07e18
     std::sort(&indicesNP[0], &indicesNP[indicesNP.size()]);
 
     PetscMat* subMat[1];
